--- conflicted
+++ resolved
@@ -1,411 +1,404 @@
-#!/usr/bin/env python3
-# -*- encoding: utf-8 -*-
-'''
-@File    : decorates.py
-@Time    : 2021/11/23 23:48:12
-@Author  : Roderick Chan
-@Email   : ch22166@163.com
-@Desc    : Decorators
-'''
-
-
-import functools
-import time
-import os
-import signal
-from enum import Enum, unique
-from pwn import remote, process, ELF, tube, context
-from collections import  Iterable
-from inspect import signature
-from .exceptions import PwncliExit
-from typing import List
-from itertools import product
-from .misc import log_ex, warn_ex_highlight, ldd_get_libc_path, errlog_exit
-
-__all__  = [
-    'smart_decorator', 
-    'time_count', 
-    'sleep_call_before', 
-    "sleep_call_after", 
-    "sleep_call_all", 
-    "local_enumerate_attack", 
-    "remote_enumerate_attack",
-    "smart_enumerate_attack",
-    "stopwatch",
-    "deprecated", 
-    "unused"
-    ]
-
-def deprecated(msg: str=""):
-    def wrapper1(func):
-        @functools.wraps(func)
-        def wrapper2(*args, **kwargs):
-            warn_ex_highlight("This function: {} is deprecated. {}".format(func.__name__, msg))
-            res = func(*args, **kwargs)
-            return res
-        return wrapper2
-    return wrapper1
-
-
-def unused(msg: str=""):
-    def wrapper1(func):
-        @functools.wraps(func)
-        def wrapper2(*args, **kwargs):
-            warn_ex_highlight("This function: {} is unused. {}".format(func.__name__, msg))
-            return None
-        return wrapper2
-    return wrapper1
-
-def smart_decorator(decorator):
-    """Make a function to be a decorator.
-
-    Args:
-        decorator (Callable): Callable object.
-    """
-    def wrapper1(func=None, *args, **kwargs):
-        if func is not None:
-            return decorator(func=func, *args, **kwargs)
-        def wrapper2(func):
-            return decorator(func=func, *args, **kwargs)
-        return wrapper2
-    return wrapper1
-
-
-def time_count(func):
-    """Count the time-consuming of a function
-
-    Args:
-        func ([type]): Func
-
-    """
-    @functools.wraps(func)
-    def wrapper(*args, **kwargs):
-        print('=' * 50)
-        print('function #{}# start...'.format(func.__name__))
-        start = time.time()
-        res = func(*args, **kwargs)
-        end = time.time()
-        print('function #{}# end...execute time: {} s | {} min'.format(func.__name__, end - start, (end - start) / 60))
-        return res
-    return wrapper
-
-
-def stopwatch(seconds, callback=None):
-    """
-    seconds: seconds to raise TimeoutError when timeout
-    callback: callback when timeout
-    """
-    def wrapper1(func):
-        @functools.wraps(func)
-        def wrapper2(*args, **kwargs):
-            def handler(n, f):
-                raise TimeoutError()
-            signal.signal(signal.SIGALRM, handler)
-            signal.alarm(seconds)
-            try:
-                res = func(*args, **kwargs)
-                signal.alarm(0)
-            except TimeoutError:
-                res = None
-                if callback:
-                    res = callback()
-                else:
-                    errlog_exit("Timeout!")
-            return res
-        return wrapper2
-    return wrapper1
-
-@unique
-class _SleepMode(Enum):
-    BEFORE = 1
-    AFTER = 2
-    ALL = 3
-
-
-def _sleep_call(second: int, mod: _SleepMode):
-    """Sleep before and after call function
-
-    Args:
-        second (int, optional): Sleep time. Defaults to 1.
-        mod (_SleepMode, optional): Sleep mode. Defaults to _SleepMode.BEFORE.
-    """
-    def wrapper1(func):
-        @functools.wraps(func)
-        def wrapper2(*args, **kwargs):
-            if mod.value & 1:
-                time.sleep(second)
-            res = func(*args, **kwargs)
-            if mod.value & 2:
-                time.sleep(second)
-            return res
-
-        return wrapper2
-
-    return wrapper1
-
-
-sleep_call_before = functools.partial(_sleep_call, mod=_SleepMode.BEFORE)
-
-sleep_call_after = functools.partial(_sleep_call, mod=_SleepMode.AFTER)
-
-sleep_call_all = functools.partial(_sleep_call, mod=_SleepMode.ALL)
-
-
-
-@unique
-class _EnumerateAttackMode(Enum):
-    LOCAL=0
-    REMOTE=1
-
-
-def _call_func_invoke(call_func, libc_path, loop_time, loop_list, tube_func, *tube_args):
-    libc = ELF(libc_path, checksec=False)
-    # print(tube_args)
-    if loop_list:
-        l_count = 0
-        for iter_items in product(*loop_list):
-            l_count += 1
-            t = tube_func(*tube_args)
-            libc.address = 0
-            log_ex("[{}] ===> call func: {}, tube-args: {}, loop-args: {}".format(l_count, call_func.__name__, tube_args, iter_items))
-            try:
-                call_func(t, libc, *iter_items)
-            except PwncliExit as ex:
-                log_ex("Pwncli is exiting...exception info: {}".format(ex))
-                break
-            except:
-                pass
-            finally:
-                try:
-                    t.close()
-                except:
-                    pass
-    else:
-        for i in range(loop_time):
-            t = tube_func(*tube_args)
-            libc.address = 0
-            log_ex("[{}] ===> call func: {}, tube-args: {}".format(i+1, call_func.__name__, tube_args))
-            try:
-                call_func(t, libc)
-            except PwncliExit as ex:
-                log_ex("Pwncli is exiting...exception info: {}".format(ex))
-                break
-            except:
-                pass
-            finally:
-                try:
-                    t.close()
-                except:
-                    pass
-
-
-def _attack_local(argv, libc_path, call_func, loop_time, loop_list):
-    # check para
-    if argv is None or (not os.path.isfile(libc_path)) or loop_time <= 0 or call_func is None:
-        raise RuntimeError("Para error! argv:{} libc_path:{} loop_time: {} call_func: {}".format(argv, libc_path, loop_time, call_func.__name__))
-    _call_func_invoke(call_func, libc_path, loop_time, loop_list, process, argv)
-
-
-def _attack_remote(libc_path, ip, port, call_func, loop_time, loop_list):
-    if ip is None or port is None or (not os.path.isfile(libc_path)) or loop_time <= 0 or call_func is None:
-        raise RuntimeError("Para error! is:{} port: {} libc_path:{} loop_time: {} call_func: {}".format(ip, port, libc_path, loop_time, call_func.__name__))
-    _call_func_invoke(call_func, libc_path, loop_time, loop_list, remote, ip, port)
-
-
-def _check_func_args(func_call, loop_list, check_first):
-    assert func_call is not None and callable(func_call), "func_call {} error!".format(func_call)
-    # check func_paras
-    sig = signature(func_call)
-    pars = sig.parameters
-    com_help_info = "\n\t\t\tThe first para must be 'tube' type, the second one must be 'ELF' type for libc! If loop_list is specified, every element is a list or tuple."
-    # if it has looplist, the length of func must be 2 + len(loop_list[0])
-    if loop_list:
-        assert isinstance(loop_list, (Iterable, list, tuple)), "  Loop_list is not tuple or list.\n"+com_help_info
-        assert len(loop_list) > 0, "  Length of loop_list is 0.\n"+com_help_info
-        for ll in loop_list:
-            assert isinstance(ll, (Iterable, tuple, list)), "  An element of loop_list is not tuple or list.\n"+com_help_info
-            assert len(ll) > 0, "  Length of an element of loop_list is 0.\n"+com_help_info
-        # check paras len
-        assert len(pars) == (2 + len(loop_list)), "  Length of para is not {}.\n".format(2 + len(loop_list))+com_help_info
-    else:
-        assert len(pars) == 2, "  Length of para is not 2.\n"+com_help_info
-
-<<<<<<< HEAD
-    if check_first:
-        kl = []
-        vl = []
-        for k, v in pars.items():
-            kl.append(k)
-            vl.append(v)
-
-        assert (issubclass(vl[0].annotation, tube)) and (issubclass(vl[1].annotation, ELF)), "  Type of {} is: {}, type of {} is {}.".format(kl[0],
-            vl[0].annotation, kl[1], vl[1].annotation)+com_help_info
-=======
->>>>>>> f4368887
-
-
-def _light_enumerate_attack(argv, ip, port, attack_mode, libc_path=None, loop_time=0x10, loop_list:List[List]=None):
-    def wrapper1(func_call):
-        @functools.wraps(func_call)
-        def wrapper2(*args, **kwargs):
-                # check 
-<<<<<<< HEAD
-                _check_func_args(func_call, loop_list, True)
-=======
-                _check_func_args(func_call, loop_list)
-                io, _ = args
-                io.close()
->>>>>>> f4368887
-                # auto detect libc_path
-                if argv is not None and libc_path is None:
-                    _libc_path = ldd_get_libc_path(argv)
-                else:
-                    _libc_path = libc_path
-                # process or remote
-                if attack_mode == _EnumerateAttackMode.LOCAL:
-                    _attack_local(argv, _libc_path, func_call, loop_time, loop_list)
-                elif attack_mode == _EnumerateAttackMode.REMOTE:
-                    _attack_remote(_libc_path, ip, port, func_call, loop_time, loop_list)
-        return wrapper2
-    return wrapper1
-
-
-local_enumerate_attack = functools.partial(_light_enumerate_attack, ip=None, port=None, attack_mode=_EnumerateAttackMode.LOCAL)
-
-remote_enumerate_attack = functools.partial(_light_enumerate_attack, argv=None, attack_mode=_EnumerateAttackMode.REMOTE)
-
-from pwncli.cli import gift
-from .cli_misc import copy_current_io, get_current_codebase_addr, get_current_libcbase_addr
-
-def _smart_enumerate_attack_helper2():
-    # copy io
-    gift.io = copy_current_io()
-
-    if gift.debug:
-        if gift["_elf_base"] is not None:
-            gift._elf_base = gift.elf.address or get_current_codebase_addr
-        if gift.elf.pie: # must have elf when debug
-            gift['elf'].address = 0
-        if not gift['elf'].statically_linked:
-            rp = None
-            if gift.process_env and "LD_PRELOAD" in gift.process_env:
-                for rp_ in gift.process_env["LD_PRELOAD"].split(";"):
-                    if "libc" in rp_:
-                        rp = rp_
-                        break
-
-            if not rp:
-                rp = ldd_get_libc_path(context.binary.path)
-
-            if rp:
-                gift['libc'].address = 0
-                if gift["_libc_base"] is not None:
-                    gift['_libc_base'] = get_current_libcbase_addr()
-            else:
-                if gift["_libc_base"] is not None:
-                    gift['libc'] = gift['io'].libc
-                    gift['_libc_base'] = gift['libc'].address
-                gift['libc'].address = 0
-
-    elif gift.remote:
-        if gift.libc:
-            gift['libc'].address = 0
-        if gift.elf and gift.elf.pie:
-            gift['elf'].address = 0
-
-def _smart_enumerate_attack_helper(func_call, loop_time, loop_list):
-    # close current io
-    gift.io.close()
-    if loop_list:
-        l_count = 0
-        for iter_items in product(*loop_list):
-            l_count += 1
-            _smart_enumerate_attack_helper2()
-            log_ex("[{}] ===> call func: {}, func_args: {}".format(l_count, func_call.__name__, iter_items))
-            try:
-                func_call(*iter_items)
-            except PwncliExit as ex:
-                log_ex("Pwncli is exiting...ex info: {}".format(ex))
-                break
-            except:
-                pass
-            finally:
-                try:
-                    gift.io.close()
-                except:
-                    pass
-            
-    else:
-        for i in range(loop_time):
-            _smart_enumerate_attack_helper2()
-            log_ex("[{}] ===> call func: {}".format(i + 1, func_call.__name__))
-            try:
-                func_call()
-            except PwncliExit as ex:
-                log_ex("Pwncli is exiting...ex info: {}".format(ex))
-                break
-            except:
-                pass
-            finally:
-                try:
-                    gift.io.close()
-                except:
-                    pass
-            
-
-def smart_enumerate_attack(loop_time: int=0x10, loop_list:List[List]=None):
-    def wrapper1(func_call):
-        @functools.wraps(func_call)
-        def wrapper2(*args, **kwargs):
-            _check_func_args(func_call, loop_list, False)
-            if gift['from_script']:
-                _smart_enumerate_attack_helper(func_call, loop_time, loop_list)
-            else:
-                errlog_exit("'smart_enumerate_attack' only support script mode!")
-        return wrapper2
-    return wrapper1
-
-"""
-For example, if you use 'local_enumerate_attack', firstly, define your attack_func:
-
-def attack_func(p:tube, libc:ELF, l1, l2):
-    # ......
-    if success:
-        raise PwncliExit()
-    else:
-        raise RuntimeError()
-    pass
-
-then, use the decorator:
-
-@local_enumerate_attack(argv="xxx.elf", libc_path="xxx.so", loop_time=1,loop_list=[[t11, t12, t13], [t21, t22]])
-def attack_func(p:tube, libc:ELF, t1, t2):
-    # ......
-    if success:
-        raise PwncliExit()
-    else:
-        raise RuntimeError()
-    pass
-
-and will exec:
-    attack_func(process(argc), ELF(libc_path), t11, t21)
-    attack_func(process(argc), ELF(libc_path), t12, t22)
-    attack_func(process(argc), ELF(libc_path), t13, t21)
-    attack_func(process(argc), ELF(libc_path), t21, t22)
-    attack_func(process(argc), ELF(libc_path), t22, t21)
-    attack_func(process(argc), ELF(libc_path), t22, t22)
-
-or you use:
-@local_enumerate_attack(argv="xxx.elf", libc_path="xxx.so", loop_time=20, loop_list=None)
-def attack_func(p:tube, libc:ELF):
-    # ......
-    if success:
-        raise PwncliExit()
-    else:
-        raise RuntimeError()
-    pass
-
-and will exec:
-    for i in range(20):
-        attack_func(process(argc), ELF(libc_path))
+#!/usr/bin/env python3
+# -*- encoding: utf-8 -*-
+'''
+@File    : decorates.py
+@Time    : 2021/11/23 23:48:12
+@Author  : Roderick Chan
+@Email   : ch22166@163.com
+@Desc    : Decorators
+'''
+
+
+import functools
+import time
+import os
+import signal
+from enum import Enum, unique
+from pwn import remote, process, ELF, tube, context
+from collections import  Iterable
+from inspect import signature
+from .exceptions import PwncliExit
+from typing import List
+from itertools import product
+from .misc import log_ex, warn_ex_highlight, ldd_get_libc_path, errlog_exit
+
+__all__  = [
+    'smart_decorator', 
+    'time_count', 
+    'sleep_call_before', 
+    "sleep_call_after", 
+    "sleep_call_all", 
+    "local_enumerate_attack", 
+    "remote_enumerate_attack",
+    "smart_enumerate_attack",
+    "stopwatch",
+    "deprecated", 
+    "unused"
+    ]
+
+def deprecated(msg: str=""):
+    def wrapper1(func):
+        @functools.wraps(func)
+        def wrapper2(*args, **kwargs):
+            warn_ex_highlight("This function: {} is deprecated. {}".format(func.__name__, msg))
+            res = func(*args, **kwargs)
+            return res
+        return wrapper2
+    return wrapper1
+
+
+def unused(msg: str=""):
+    def wrapper1(func):
+        @functools.wraps(func)
+        def wrapper2(*args, **kwargs):
+            warn_ex_highlight("This function: {} is unused. {}".format(func.__name__, msg))
+            return None
+        return wrapper2
+    return wrapper1
+
+def smart_decorator(decorator):
+    """Make a function to be a decorator.
+
+    Args:
+        decorator (Callable): Callable object.
+    """
+    def wrapper1(func=None, *args, **kwargs):
+        if func is not None:
+            return decorator(func=func, *args, **kwargs)
+        def wrapper2(func):
+            return decorator(func=func, *args, **kwargs)
+        return wrapper2
+    return wrapper1
+
+
+def time_count(func):
+    """Count the time-consuming of a function
+
+    Args:
+        func ([type]): Func
+
+    """
+    @functools.wraps(func)
+    def wrapper(*args, **kwargs):
+        print('=' * 50)
+        print('function #{}# start...'.format(func.__name__))
+        start = time.time()
+        res = func(*args, **kwargs)
+        end = time.time()
+        print('function #{}# end...execute time: {} s | {} min'.format(func.__name__, end - start, (end - start) / 60))
+        return res
+    return wrapper
+
+
+def stopwatch(seconds, callback=None):
+    """
+    seconds: seconds to raise TimeoutError when timeout
+    callback: callback when timeout
+    """
+    def wrapper1(func):
+        @functools.wraps(func)
+        def wrapper2(*args, **kwargs):
+            def handler(n, f):
+                raise TimeoutError()
+            signal.signal(signal.SIGALRM, handler)
+            signal.alarm(seconds)
+            try:
+                res = func(*args, **kwargs)
+                signal.alarm(0)
+            except TimeoutError:
+                res = None
+                if callback:
+                    res = callback()
+                else:
+                    errlog_exit("Timeout!")
+            return res
+        return wrapper2
+    return wrapper1
+
+@unique
+class _SleepMode(Enum):
+    BEFORE = 1
+    AFTER = 2
+    ALL = 3
+
+
+def _sleep_call(second: int, mod: _SleepMode):
+    """Sleep before and after call function
+
+    Args:
+        second (int, optional): Sleep time. Defaults to 1.
+        mod (_SleepMode, optional): Sleep mode. Defaults to _SleepMode.BEFORE.
+    """
+    def wrapper1(func):
+        @functools.wraps(func)
+        def wrapper2(*args, **kwargs):
+            if mod.value & 1:
+                time.sleep(second)
+            res = func(*args, **kwargs)
+            if mod.value & 2:
+                time.sleep(second)
+            return res
+
+        return wrapper2
+
+    return wrapper1
+
+
+sleep_call_before = functools.partial(_sleep_call, mod=_SleepMode.BEFORE)
+
+sleep_call_after = functools.partial(_sleep_call, mod=_SleepMode.AFTER)
+
+sleep_call_all = functools.partial(_sleep_call, mod=_SleepMode.ALL)
+
+
+
+@unique
+class _EnumerateAttackMode(Enum):
+    LOCAL=0
+    REMOTE=1
+
+
+def _call_func_invoke(call_func, libc_path, loop_time, loop_list, tube_func, *tube_args):
+    libc = ELF(libc_path)
+    # print(tube_args)
+    if loop_list:
+        l_count = 0
+        for iter_items in product(*loop_list):
+            l_count += 1
+            t = tube_func(*tube_args)
+            libc.address = 0
+            log_ex("[{}] ===> call func: {}, tube-args: {}, loop-args: {}".format(l_count, call_func.__name__, tube_args, iter_items))
+            try:
+                call_func(t, libc, *iter_items)
+            except PwncliExit as ex:
+                log_ex("Pwncli is exiting...ex info: {}".format(ex))
+                break
+            except:
+                pass
+            finally:
+                try:
+                    t.close()
+                except:
+                    pass
+    else:
+        for i in range(loop_time):
+            t = tube_func(*tube_args)
+            libc.address = 0
+            log_ex("[{}] ===> call func: {}, tube-args: {}".format(i+1, call_func.__name__, tube_args))
+            try:
+                call_func(t, libc)
+            except PwncliExit as ex:
+                log_ex("Pwncli is exiting...ex info: {}".format(ex))
+                break
+            except:
+                pass
+            finally:
+                try:
+                    t.close()
+                except:
+                    pass
+
+
+def _attack_local(argv, libc_path, call_func, loop_time, loop_list):
+    # check para
+    if argv is None or (not os.path.isfile(libc_path)) or loop_time <= 0 or call_func is None:
+        raise RuntimeError("Para error! argv:{} libc_path:{} loop_time: {} call_func: {}".format(argv, libc_path, loop_time, call_func.__name__))
+    _call_func_invoke(call_func, libc_path, loop_time, loop_list, process, argv)
+
+
+def _attack_remote(libc_path, ip, port, call_func, loop_time, loop_list):
+    if ip is None or port is None or (not os.path.isfile(libc_path)) or loop_time <= 0 or call_func is None:
+        raise RuntimeError("Para error! is:{} port: {} libc_path:{} loop_time: {} call_func: {}".format(ip, port, libc_path, loop_time, call_func.__name__))
+    _call_func_invoke(call_func, libc_path, loop_time, loop_list, remote, ip, port)
+
+
+def _check_func_args(func_call, loop_list, check_first):
+    assert func_call is not None and callable(func_call), "func_call {} error!".format(func_call)
+    # check func_paras
+    sig = signature(func_call)
+    pars = sig.parameters
+    com_help_info = "\n\t\t\tThe first para must be 'tube' type, the second one must be 'ELF' type for libc! If loop_list is specified, every element is a list or tuple."
+    # if it has looplist, the length of func must be 2 + len(loop_list[0])
+    if loop_list:
+        assert isinstance(loop_list, (Iterable, list, tuple)), "  Loop_list is not tuple or list.\n"+com_help_info
+        assert len(loop_list) > 0, "  Length of loop_list is 0.\n"+com_help_info
+        for ll in loop_list:
+            assert isinstance(ll, (Iterable, tuple, list)), "  An element of loop_list is not tuple or list.\n"+com_help_info
+            assert len(ll) > 0, "  Length of an element of loop_list is 0.\n"+com_help_info
+        # check paras len
+        assert len(pars) == (2 + len(loop_list)), "  Length of para is not {}.\n".format(2 + len(loop_list))+com_help_info
+    else:
+        assert len(pars) == 2, "  Length of para is not 2.\n"+com_help_info
+
+    if check_first:
+        kl = []
+        vl = []
+        for k, v in pars.items():
+            kl.append(k)
+            vl.append(v)
+
+        assert (issubclass(vl[0].annotation, tube)) and (issubclass(vl[1].annotation, ELF)), "  Type of {} is: {}, type of {} is {}.".format(kl[0],
+            vl[0].annotation, kl[1], vl[1].annotation)+com_help_info
+
+
+def _light_enumerate_attack(argv, ip, port, attack_mode, libc_path=None, loop_time=0x10, loop_list:List[List]=None):
+    def wrapper1(func_call):
+        @functools.wraps(func_call)
+        def wrapper2(*args, **kwargs):
+                # check 
+                _check_func_args(func_call, loop_list, True)
+                io, _ = args
+                io.close()
+                # auto detect libc_path
+                if argv is not None and libc_path is None:
+                    _libc_path = ldd_get_libc_path(argv)
+                else:
+                    _libc_path = libc_path
+                # process or remote
+                if attack_mode == _EnumerateAttackMode.LOCAL:
+                    _attack_local(argv, _libc_path, func_call, loop_time, loop_list)
+                elif attack_mode == _EnumerateAttackMode.REMOTE:
+                    _attack_remote(_libc_path, ip, port, func_call, loop_time, loop_list)
+        return wrapper2
+    return wrapper1
+
+
+local_enumerate_attack = functools.partial(_light_enumerate_attack, ip=None, port=None, attack_mode=_EnumerateAttackMode.LOCAL)
+
+remote_enumerate_attack = functools.partial(_light_enumerate_attack, argv=None, attack_mode=_EnumerateAttackMode.REMOTE)
+
+from pwncli.cli import gift
+from .cli_misc import copy_current_io, get_current_codebase_addr, get_current_libcbase_addr
+
+def _smart_enumerate_attack_helper2():
+    # copy io
+    gift.io = copy_current_io()
+
+    if gift.debug:
+        if gift["_elf_base"] is not None:
+            gift._elf_base = gift.elf.address or get_current_codebase_addr
+        if gift.elf.pie: # must have elf when debug
+            gift['elf'].address = 0
+        if not gift['elf'].statically_linked:
+            rp = None
+            if gift.process_env and "LD_PRELOAD" in gift.process_env:
+                for rp_ in gift.process_env["LD_PRELOAD"].split(";"):
+                    if "libc" in rp_:
+                        rp = rp_
+                        break
+
+            if not rp:
+                rp = ldd_get_libc_path(context.binary.path)
+
+            if rp:
+                gift['libc'].address = 0
+                if gift["_libc_base"] is not None:
+                    gift['_libc_base'] = get_current_libcbase_addr()
+            else:
+                if gift["_libc_base"] is not None:
+                    gift['libc'] = gift['io'].libc
+                    gift['_libc_base'] = gift['libc'].address
+                gift['libc'].address = 0
+
+    elif gift.remote:
+        if gift.libc:
+            gift['libc'].address = 0
+        if gift.elf and gift.elf.pie:
+            gift['elf'].address = 0
+
+def _smart_enumerate_attack_helper(func_call, loop_time, loop_list):
+    # close current io
+    gift.io.close()
+    if loop_list:
+        l_count = 0
+        for iter_items in product(*loop_list):
+            l_count += 1
+            _smart_enumerate_attack_helper2()
+            log_ex("[{}] ===> call func: {}, func_args: {}".format(l_count, func_call.__name__, iter_items))
+            try:
+                func_call(*iter_items)
+            except PwncliExit as ex:
+                log_ex("Pwncli is exiting...ex info: {}".format(ex))
+                break
+            except:
+                pass
+            finally:
+                try:
+                    gift.io.close()
+                except:
+                    pass
+            
+    else:
+        for i in range(loop_time):
+            _smart_enumerate_attack_helper2()
+            log_ex("[{}] ===> call func: {}".format(i + 1, func_call.__name__))
+            try:
+                func_call()
+            except PwncliExit as ex:
+                log_ex("Pwncli is exiting...ex info: {}".format(ex))
+                break
+            except:
+                pass
+            finally:
+                try:
+                    gift.io.close()
+                except:
+                    pass
+            
+
+def smart_enumerate_attack(loop_time: int=0x10, loop_list:List[List]=None):
+    def wrapper1(func_call):
+        @functools.wraps(func_call)
+        def wrapper2(*args, **kwargs):
+            _check_func_args(func_call, loop_list, False)
+            if gift['from_script']:
+                _smart_enumerate_attack_helper(func_call, loop_time, loop_list)
+            else:
+                errlog_exit("'smart_enumerate_attack' only support script mode!")
+        return wrapper2
+    return wrapper1
+
+"""
+For example, if you use 'local_enumerate_attack', firstly, define your attack_func:
+
+def attack_func(p:tube, libc:ELF, l1, l2):
+    # ......
+    if success:
+        raise PwncliExit()
+    else:
+        raise RuntimeError()
+    pass
+
+then, use the decorator:
+
+@local_enumerate_attack(argv="xxx.elf", libc_path="xxx.so", loop_time=1,loop_list=[[t11, t12, t13], [t21, t22]])
+def attack_func(p:tube, libc:ELF, t1, t2):
+    # ......
+    if success:
+        raise PwncliExit()
+    else:
+        raise RuntimeError()
+    pass
+
+and will exec:
+    attack_func(process(argc), ELF(libc_path), t11, t21)
+    attack_func(process(argc), ELF(libc_path), t12, t22)
+    attack_func(process(argc), ELF(libc_path), t13, t21)
+    attack_func(process(argc), ELF(libc_path), t21, t22)
+    attack_func(process(argc), ELF(libc_path), t22, t21)
+    attack_func(process(argc), ELF(libc_path), t22, t22)
+
+or you use:
+@local_enumerate_attack(argv="xxx.elf", libc_path="xxx.so", loop_time=20, loop_list=None)
+def attack_func(p:tube, libc:ELF):
+    # ......
+    if success:
+        raise PwncliExit()
+    else:
+        raise RuntimeError()
+    pass
+
+and will exec:
+    for i in range(20):
+        attack_func(process(argc), ELF(libc_path))
 """