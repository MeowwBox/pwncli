import click
import os
from collections import OrderedDict
from pwncli.cli import pass_environ, _set_filename
from pwn import remote, ELF,context
from pwncli.utils.config import *

def do_setproxy(ctx, proxy_mode):
    if proxy_mode in ('notset', 'undefined'):
        return None

    if not ctx.config_data:
        ctx.verrlog("remote-command --> Set-proxy failed due to no config data!")
        return None

    data = ctx.config_data
    if not data.has_section('proxy'):
        ctx.verrlog("remote-command --> Config data has no section named 'proxy'!")
        return None
    
    proxy_setting = data['proxy']
    socks_type = {1:"socks4", 2:"socks5", 3:"http"}
    socks_type2 = dict(zip(socks_type.values(), socks_type.keys()))
    proxy_type = 2 # sockts5
    
    if 'type' in proxy_setting:
        proxy_type = proxy_setting['type'].lower()
        if proxy_type.isnumeric():
            proxy_type = int(proxy_type)
            if proxy_type not in socks_type:
                ctx.abort(msg="Wrong proxy_type! Valid value:{}".format(socks_type))
        else:
            if proxy_type not in socks_type2:
                ctx.abort(msg="Wrong proxy_type! Valid value:{}".format(socks_type))
            proxy_type = socks_type2[proxy_type]

    proxy_host = proxy_setting['host'] if 'host' in proxy_setting else "localhost"
    proxy_port = int(proxy_setting['port']) if 'port' in proxy_setting else 8080
    username = proxy_setting['username'] if 'username' in proxy_setting else None
    passwd = proxy_setting['passwd'] if 'passwd' in proxy_setting else None
    rdns = bool(proxy_setting['rdns']) if 'rdns' in proxy_setting else True
    proxy_descripe = ('proxy_type', 'proxy_host', "proxy_port", "rdns", "username", "passwd")
    proxy_data = (proxy_type, proxy_host, proxy_port, rdns, username, passwd)
    pstr=''
    for k, v in OrderedDict(zip(proxy_descripe, proxy_data[:-1] + ('******',))).items():
        # make proxy_type pretty
        if k == "proxy_type":
            v = socks_type[v]
        pstr += '{}: {}  '.format(k, v)
    ctx.vlog("remote-command --> Set 'proxy': {}".format(pstr))

    if proxy_mode == "default":
        context.proxy = proxy_data
        return None
    else:
        import socks
        import socket
        socks.set_default_proxy(*proxy_data)
        socket.socket = socks.socksocket
        s = socket.socket()
        return s


def do_remote(ctx, filename, target, ip, port, proxy_mode):
    # detect filename and target
    if filename and target:
        if os.path.exists(target):
            filename, target = target, filename
    elif filename or target:
        temp = filename or target
        if os.path.exists(temp):
            filename = temp
            target = None
        else:
            target = temp
            filename = None
    elif ip is None or port is None or len(ip) == 0 or port <= 0: # little check
            ctx.abort("remote-command --> Cannot get the victim host!")

    if getattr(ctx, 'filename', "error_file_name") == "error_file_name":
        _set_filename(ctx, filename, msg="remote-command --> Set 'filename': {}".format(filename))

    if filename:
        context.binary = ctx.filename
        ctx.gift['elf'] = ELF(filename)
        ctx.gift['libc'] = ctx.gift['elf'].libc
    
    if target:
        if ":" not in target: # little check
            ctx.abort("remote-command --> {} is a wrong 'target' format, should be 'ip:port'".format(target))
        ip, port = target.strip().split(':')
        ip = ip.strip()
        port = int(port)
        ctx.vlog("remote-command --> Get 'target': {}".format(target))
    elif ip and port:
        ctx.vlog("remote-command --> Get 'ip': {}".format(ip))
        ctx.vlog("remote-command --> Get 'port': {}".format(port))
    else:
        ctx.abort("remote-command --> Cannot get the victim host!")
    
    # set proxy
    s = do_setproxy(ctx, proxy_mode)
    if s is None:
        ctx.gift['io'] = remote(ip, port)
    else:
        s.connect((ip, port))
        ctx.gift['io'] = remote.fromsocket(s)

    if ctx.fromcli:
        ctx.gift['io'].interactive()


_proxy_mode_list = ['undefined', 'notset', 'default', 'primitive']

@click.command(name='remote', short_help="Pwn remote host.")
@click.argument('filename', type=str, default=None, required=False, nargs=1)
@click.argument("target", required=False, nargs=1, default=None, type=str)
@click.option('-v', '--verbose', count=True, help="Show more info or not.")
@click.option('-nl', '--no-log', is_flag=True, show_default=True, help="Disable context.log or not.")
<<<<<<< HEAD
@click.option('-p', '--use-proxy', is_flag=True, show_default=True, help="Use proxy or not.")
@click.option('-m', '--proxy-mode', type=click.Choice(_proxy_mode_list), show_default=True, default='notset', help="Set proxy mode. default: pwntools context proxy; primitive: pure socks connection proxy.")
=======
@click.option('-up', '--use-proxy', is_flag=True, show_default=True, help="Use proxy or not.")
@click.option('-pm', '--proxy-mode', type=click.Choice(_proxy_mode_list), show_default=True, default='undefined', help="Set proxy mode. undefined: read proxy data from config data(do not set this type in your file); notset: not use proxy; default: pwntools context proxy; primitive: pure socks connection proxy.")
>>>>>>> 5c492d83
@click.option('-i', '--ip', default=None, show_default=True, type=str, nargs=1, help='The remote ip addr.')
@click.option('-p', '--port', default=None, show_default=True, type=int, nargs=1, help='The remote port.')
@pass_environ
def cli(ctx, filename, target, ip, port, verbose, use_proxy, proxy_mode, no_log):
    """FILENAME: ELF filename.\n
    TARGET: Target victim.

    \b
    For remote target:
        pwncli -v remote ./pwn 127.0.0.1:23333 -p --proxy-mode default
    Or to Specify the ip and port:
        pwncli -v remote -p 23333
    """
    ctx.vlog("Welcome to use pwncli-remote command~")
    if not ctx.verbose:
        ctx.verbose = verbose
    if verbose:
        ctx.vlog("remote-command --> Open 'verbose' mode")

    ctx.gift['remote'] = True

    # set ip from config data
    if ip is None:
        ip = try_get_config_data_by_key(ctx.config_data, 'remote', 'ip')

    if use_proxy and proxy_mode == "undefined": # set proxy mode in remote from config data
        _proxy_mode = try_get_config_data_by_key(ctx.config_data, 'remote', 'proxy_mode')
        if _proxy_mode is not None and _proxy_mode.lower() in _proxy_mode_list[1:]:
            proxy_mode = _proxy_mode.lower()
        else:
            proxy_mode = 'default'
            ctx.vlog2("remote-command --> Use proxy but proxy mode is not valid, choose default mode")
    
    if proxy_mode != "undefined":
        ctx.vlog("remote-command --> Use proxy, proxy mode: {}".format(proxy_mode))

    do_remote(ctx, filename, target, ip, port, proxy_mode)

        # set log level
    if no_log:
        ll = 'error'
    else:
        # try to set context from config data
        ll = try_get_config_data_by_key(ctx.config_data, 'context', 'log_level')
        if ll is None:
            ll = 'debug'
    context.update(log_level=ll)
    ctx.vlog("remote-command --> Set 'context.log_level': {}".format(ll))

    
<|MERGE_RESOLUTION|>--- conflicted
+++ resolved
@@ -1,176 +1,171 @@
-import click
-import os
-from collections import OrderedDict
-from pwncli.cli import pass_environ, _set_filename
-from pwn import remote, ELF,context
-from pwncli.utils.config import *
-
-def do_setproxy(ctx, proxy_mode):
-    if proxy_mode in ('notset', 'undefined'):
-        return None
-
-    if not ctx.config_data:
-        ctx.verrlog("remote-command --> Set-proxy failed due to no config data!")
-        return None
-
-    data = ctx.config_data
-    if not data.has_section('proxy'):
-        ctx.verrlog("remote-command --> Config data has no section named 'proxy'!")
-        return None
-    
-    proxy_setting = data['proxy']
-    socks_type = {1:"socks4", 2:"socks5", 3:"http"}
-    socks_type2 = dict(zip(socks_type.values(), socks_type.keys()))
-    proxy_type = 2 # sockts5
-    
-    if 'type' in proxy_setting:
-        proxy_type = proxy_setting['type'].lower()
-        if proxy_type.isnumeric():
-            proxy_type = int(proxy_type)
-            if proxy_type not in socks_type:
-                ctx.abort(msg="Wrong proxy_type! Valid value:{}".format(socks_type))
-        else:
-            if proxy_type not in socks_type2:
-                ctx.abort(msg="Wrong proxy_type! Valid value:{}".format(socks_type))
-            proxy_type = socks_type2[proxy_type]
-
-    proxy_host = proxy_setting['host'] if 'host' in proxy_setting else "localhost"
-    proxy_port = int(proxy_setting['port']) if 'port' in proxy_setting else 8080
-    username = proxy_setting['username'] if 'username' in proxy_setting else None
-    passwd = proxy_setting['passwd'] if 'passwd' in proxy_setting else None
-    rdns = bool(proxy_setting['rdns']) if 'rdns' in proxy_setting else True
-    proxy_descripe = ('proxy_type', 'proxy_host', "proxy_port", "rdns", "username", "passwd")
-    proxy_data = (proxy_type, proxy_host, proxy_port, rdns, username, passwd)
-    pstr=''
-    for k, v in OrderedDict(zip(proxy_descripe, proxy_data[:-1] + ('******',))).items():
-        # make proxy_type pretty
-        if k == "proxy_type":
-            v = socks_type[v]
-        pstr += '{}: {}  '.format(k, v)
-    ctx.vlog("remote-command --> Set 'proxy': {}".format(pstr))
-
-    if proxy_mode == "default":
-        context.proxy = proxy_data
-        return None
-    else:
-        import socks
-        import socket
-        socks.set_default_proxy(*proxy_data)
-        socket.socket = socks.socksocket
-        s = socket.socket()
-        return s
-
-
-def do_remote(ctx, filename, target, ip, port, proxy_mode):
-    # detect filename and target
-    if filename and target:
-        if os.path.exists(target):
-            filename, target = target, filename
-    elif filename or target:
-        temp = filename or target
-        if os.path.exists(temp):
-            filename = temp
-            target = None
-        else:
-            target = temp
-            filename = None
-    elif ip is None or port is None or len(ip) == 0 or port <= 0: # little check
-            ctx.abort("remote-command --> Cannot get the victim host!")
-
-    if getattr(ctx, 'filename', "error_file_name") == "error_file_name":
-        _set_filename(ctx, filename, msg="remote-command --> Set 'filename': {}".format(filename))
-
-    if filename:
-        context.binary = ctx.filename
-        ctx.gift['elf'] = ELF(filename)
-        ctx.gift['libc'] = ctx.gift['elf'].libc
-    
-    if target:
-        if ":" not in target: # little check
-            ctx.abort("remote-command --> {} is a wrong 'target' format, should be 'ip:port'".format(target))
-        ip, port = target.strip().split(':')
-        ip = ip.strip()
-        port = int(port)
-        ctx.vlog("remote-command --> Get 'target': {}".format(target))
-    elif ip and port:
-        ctx.vlog("remote-command --> Get 'ip': {}".format(ip))
-        ctx.vlog("remote-command --> Get 'port': {}".format(port))
-    else:
-        ctx.abort("remote-command --> Cannot get the victim host!")
-    
-    # set proxy
-    s = do_setproxy(ctx, proxy_mode)
-    if s is None:
-        ctx.gift['io'] = remote(ip, port)
-    else:
-        s.connect((ip, port))
-        ctx.gift['io'] = remote.fromsocket(s)
-
-    if ctx.fromcli:
-        ctx.gift['io'].interactive()
-
-
-_proxy_mode_list = ['undefined', 'notset', 'default', 'primitive']
-
-@click.command(name='remote', short_help="Pwn remote host.")
-@click.argument('filename', type=str, default=None, required=False, nargs=1)
-@click.argument("target", required=False, nargs=1, default=None, type=str)
-@click.option('-v', '--verbose', count=True, help="Show more info or not.")
-@click.option('-nl', '--no-log', is_flag=True, show_default=True, help="Disable context.log or not.")
-<<<<<<< HEAD
-@click.option('-p', '--use-proxy', is_flag=True, show_default=True, help="Use proxy or not.")
-@click.option('-m', '--proxy-mode', type=click.Choice(_proxy_mode_list), show_default=True, default='notset', help="Set proxy mode. default: pwntools context proxy; primitive: pure socks connection proxy.")
-=======
-@click.option('-up', '--use-proxy', is_flag=True, show_default=True, help="Use proxy or not.")
-@click.option('-pm', '--proxy-mode', type=click.Choice(_proxy_mode_list), show_default=True, default='undefined', help="Set proxy mode. undefined: read proxy data from config data(do not set this type in your file); notset: not use proxy; default: pwntools context proxy; primitive: pure socks connection proxy.")
->>>>>>> 5c492d83
-@click.option('-i', '--ip', default=None, show_default=True, type=str, nargs=1, help='The remote ip addr.')
-@click.option('-p', '--port', default=None, show_default=True, type=int, nargs=1, help='The remote port.')
-@pass_environ
-def cli(ctx, filename, target, ip, port, verbose, use_proxy, proxy_mode, no_log):
-    """FILENAME: ELF filename.\n
-    TARGET: Target victim.
-
-    \b
-    For remote target:
-        pwncli -v remote ./pwn 127.0.0.1:23333 -p --proxy-mode default
-    Or to Specify the ip and port:
-        pwncli -v remote -p 23333
-    """
-    ctx.vlog("Welcome to use pwncli-remote command~")
-    if not ctx.verbose:
-        ctx.verbose = verbose
-    if verbose:
-        ctx.vlog("remote-command --> Open 'verbose' mode")
-
-    ctx.gift['remote'] = True
-
-    # set ip from config data
-    if ip is None:
-        ip = try_get_config_data_by_key(ctx.config_data, 'remote', 'ip')
-
-    if use_proxy and proxy_mode == "undefined": # set proxy mode in remote from config data
-        _proxy_mode = try_get_config_data_by_key(ctx.config_data, 'remote', 'proxy_mode')
-        if _proxy_mode is not None and _proxy_mode.lower() in _proxy_mode_list[1:]:
-            proxy_mode = _proxy_mode.lower()
-        else:
-            proxy_mode = 'default'
-            ctx.vlog2("remote-command --> Use proxy but proxy mode is not valid, choose default mode")
-    
-    if proxy_mode != "undefined":
-        ctx.vlog("remote-command --> Use proxy, proxy mode: {}".format(proxy_mode))
-
-    do_remote(ctx, filename, target, ip, port, proxy_mode)
-
-        # set log level
-    if no_log:
-        ll = 'error'
-    else:
-        # try to set context from config data
-        ll = try_get_config_data_by_key(ctx.config_data, 'context', 'log_level')
-        if ll is None:
-            ll = 'debug'
-    context.update(log_level=ll)
-    ctx.vlog("remote-command --> Set 'context.log_level': {}".format(ll))
-
-    
+import click
+import os
+from collections import OrderedDict
+from pwncli.cli import pass_environ, _set_filename
+from pwn import remote, ELF,context
+from pwncli.utils.config import *
+
+def do_setproxy(ctx, proxy_mode):
+    if proxy_mode in ('notset', 'undefined'):
+        return None
+
+    if not ctx.config_data:
+        ctx.verrlog("remote-command --> Set-proxy failed due to no config data!")
+        return None
+
+    data = ctx.config_data
+    if not data.has_section('proxy'):
+        ctx.verrlog("remote-command --> Config data has no section named 'proxy'!")
+        return None
+    
+    proxy_setting = data['proxy']
+    socks_type = {1:"socks4", 2:"socks5", 3:"http"}
+    socks_type2 = dict(zip(socks_type.values(), socks_type.keys()))
+    proxy_type = 2 # sockts5
+    
+    if 'type' in proxy_setting:
+        proxy_type = proxy_setting['type'].lower()
+        if proxy_type.isnumeric():
+            proxy_type = int(proxy_type)
+            if proxy_type not in socks_type:
+                ctx.abort(msg="Wrong proxy_type! Valid value:{}".format(socks_type))
+        else:
+            if proxy_type not in socks_type2:
+                ctx.abort(msg="Wrong proxy_type! Valid value:{}".format(socks_type))
+            proxy_type = socks_type2[proxy_type]
+
+    proxy_host = proxy_setting['host'] if 'host' in proxy_setting else "localhost"
+    proxy_port = int(proxy_setting['port']) if 'port' in proxy_setting else 8080
+    username = proxy_setting['username'] if 'username' in proxy_setting else None
+    passwd = proxy_setting['passwd'] if 'passwd' in proxy_setting else None
+    rdns = bool(proxy_setting['rdns']) if 'rdns' in proxy_setting else True
+    proxy_descripe = ('proxy_type', 'proxy_host', "proxy_port", "rdns", "username", "passwd")
+    proxy_data = (proxy_type, proxy_host, proxy_port, rdns, username, passwd)
+    pstr=''
+    for k, v in OrderedDict(zip(proxy_descripe, proxy_data[:-1] + ('******',))).items():
+        # make proxy_type pretty
+        if k == "proxy_type":
+            v = socks_type[v]
+        pstr += '{}: {}  '.format(k, v)
+    ctx.vlog("remote-command --> Set 'proxy': {}".format(pstr))
+
+    if proxy_mode == "default":
+        context.proxy = proxy_data
+        return None
+    else:
+        import socks
+        import socket
+        socks.set_default_proxy(*proxy_data)
+        socket.socket = socks.socksocket
+        s = socket.socket()
+        return s
+
+
+def do_remote(ctx, filename, target, ip, port, proxy_mode):
+    # detect filename and target
+    if filename and target:
+        if os.path.exists(target):
+            filename, target = target, filename
+    elif filename or target:
+        temp = filename or target
+        if os.path.exists(temp):
+            filename = temp
+            target = None
+        else:
+            target = temp
+            filename = None
+    elif ip is None or port is None or len(ip) == 0 or port <= 0: # little check
+            ctx.abort("remote-command --> Cannot get the victim host!")
+
+    if getattr(ctx, 'filename', "error_file_name") == "error_file_name":
+        _set_filename(ctx, filename, msg="remote-command --> Set 'filename': {}".format(filename))
+
+    if filename:
+        context.binary = ctx.filename
+        ctx.gift['elf'] = ELF(filename)
+        ctx.gift['libc'] = ctx.gift['elf'].libc
+    
+    if target:
+        if ":" not in target: # little check
+            ctx.abort("remote-command --> {} is a wrong 'target' format, should be 'ip:port'".format(target))
+        ip, port = target.strip().split(':')
+        ip = ip.strip()
+        port = int(port)
+        ctx.vlog("remote-command --> Get 'target': {}".format(target))
+    elif ip and port:
+        ctx.vlog("remote-command --> Get 'ip': {}".format(ip))
+        ctx.vlog("remote-command --> Get 'port': {}".format(port))
+    else:
+        ctx.abort("remote-command --> Cannot get the victim host!")
+    
+    # set proxy
+    s = do_setproxy(ctx, proxy_mode)
+    if s is None:
+        ctx.gift['io'] = remote(ip, port)
+    else:
+        s.connect((ip, port))
+        ctx.gift['io'] = remote.fromsocket(s)
+
+    if ctx.fromcli:
+        ctx.gift['io'].interactive()
+
+
+_proxy_mode_list = ['undefined', 'notset', 'default', 'primitive']
+
+@click.command(name='remote', short_help="Pwn remote host.")
+@click.argument('filename', type=str, default=None, required=False, nargs=1)
+@click.argument("target", required=False, nargs=1, default=None, type=str)
+@click.option('-v', '--verbose', count=True, help="Show more info or not.")
+@click.option('-nl', '--no-log', is_flag=True, show_default=True, help="Disable context.log or not.")
+@click.option('-p', '--use-proxy', is_flag=True, show_default=True, help="Use proxy or not.")
+@click.option('-m', '--proxy-mode', type=click.Choice(_proxy_mode_list), show_default=True, default='undefined', help="Set proxy mode. undefined: read proxy data from config data(do not set this type in your file); notset: not use proxy; default: pwntools context proxy; primitive: pure socks connection proxy.")
+@click.option('-i', '--ip', default=None, show_default=True, type=str, nargs=1, help='The remote ip addr.')
+@click.option('-p', '--port', default=None, show_default=True, type=int, nargs=1, help='The remote port.')
+@pass_environ
+def cli(ctx, filename, target, ip, port, verbose, use_proxy, proxy_mode, no_log):
+    """FILENAME: ELF filename.\n
+    TARGET: Target victim.
+
+    \b
+    For remote target:
+        pwncli -v remote ./pwn 127.0.0.1:23333 -p --proxy-mode default
+    Or to Specify the ip and port:
+        pwncli -v remote -p 23333
+    """
+    ctx.vlog("Welcome to use pwncli-remote command~")
+    if not ctx.verbose:
+        ctx.verbose = verbose
+    if verbose:
+        ctx.vlog("remote-command --> Open 'verbose' mode")
+
+    ctx.gift['remote'] = True
+
+    # set ip from config data
+    if ip is None:
+        ip = try_get_config_data_by_key(ctx.config_data, 'remote', 'ip')
+
+    if use_proxy and proxy_mode == "undefined": # set proxy mode in remote from config data
+        _proxy_mode = try_get_config_data_by_key(ctx.config_data, 'remote', 'proxy_mode')
+        if _proxy_mode is not None and _proxy_mode.lower() in _proxy_mode_list[1:]:
+            proxy_mode = _proxy_mode.lower()
+        else:
+            proxy_mode = 'default'
+            ctx.vlog2("remote-command --> Use proxy but proxy mode is not valid, choose default mode")
+    
+    if proxy_mode != "undefined":
+        ctx.vlog("remote-command --> Use proxy, proxy mode: {}".format(proxy_mode))
+
+    do_remote(ctx, filename, target, ip, port, proxy_mode)
+
+        # set log level
+    if no_log:
+        ll = 'error'
+    else:
+        # try to set context from config data
+        ll = try_get_config_data_by_key(ctx.config_data, 'context', 'log_level')
+        if ll is None:
+            ll = 'debug'
+    context.update(log_level=ll)
+    ctx.vlog("remote-command --> Set 'context.log_level': {}".format(ll))
+
+    